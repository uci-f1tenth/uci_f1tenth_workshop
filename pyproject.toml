--- conflicted
+++ resolved
@@ -5,11 +5,8 @@
 requires-python = ">=3.13"
 dependencies = [
     "racecar-gym",
-<<<<<<< HEAD
     "gymnasium>=1.0.0",
-=======
     "dreamer-node",
->>>>>>> 8d50d2b5
 ]
 
 [tool.uv.sources]
