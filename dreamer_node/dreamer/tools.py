--- conflicted
+++ resolved
@@ -158,12 +158,8 @@
         # for thing in state:
         #     print(thing)
         step, episode, done, length, obs, agent_state, reward = state
-<<<<<<< HEAD
     # print("Step limit:", steps)
     # print("Episode limit:", episodes)
-=======
-
->>>>>>> c5a1bbda
     while (steps and step < steps) or (episodes and episode < episodes):
         # reset envs if necessary
         if done.any():
@@ -414,22 +410,7 @@
 
 
 def save_episodes(directory, episodes):
-<<<<<<< HEAD
-    directory = pathlib.Path(directory).expanduser()
-=======
-    """directory = Path(directory).expanduser()
-    directory.mkdir(parents=True, exist_ok=True)
-    for filename, episode in episodes.items():
-        length = len(episode["reward"])
-        filename = directory / f"{filename}-{length}.npz"
-        with io.BytesIO() as f1:
-            np.savez_compressed(f1, **episode)
-            f1.seek(0)
-            with filename.open("wb") as f2:
-                f2.write(f1.read())
-    return True"""
     directory = Path(directory).expanduser()
->>>>>>> c5a1bbda
     directory.mkdir(parents=True, exist_ok=True)
 
     for fname, episode in episodes.items():
